import os
import sys
from sys import version_info
from setuptools import setup, find_packages

from furl import __version__ as VERSION 

if sys.argv[-1] == 'publish':
    '''
    Publish to PyPi.
    '''
    os.system('python setup.py sdist upload')
    sys.exit()

long_description = (
    'Information and documentation at https://github.com/gruns/furl.')

setup(name='furl',
<<<<<<< HEAD
      version=VERSION,
=======
      version='0.3.7',  # Keep synchronized with furl/__init__.py.
>>>>>>> 7ca41a88
      author='Arthur Grunseid',
      author_email='grunseid@gmail.com',
      url='https://github.com/gruns/furl',
      license='Unlicense',
      description='URL manipulation made simple.',
      long_description=long_description,
      packages=find_packages(),
      include_package_data=True,
      platforms=['any'],
      classifiers=['Topic :: Internet',
                   'Natural Language :: English',
                   'Development Status :: 5 - Production/Stable',
                   'Intended Audience :: Developers',
                   'License :: Freely Distributable',
                   'Programming Language :: Python :: 2.6',
                   'Programming Language :: Python :: 2.7',
                   ],
      install_requires=['orderedmultidict >= 0.7.1'],
      test_suite='tests',
<<<<<<< HEAD
      tests_require=(
          [] if version_info[0] >= 2 and
          version_info[1] >= 7 else
          ['unittest2']),
=======
      tests_require=[] if version_info[0:2] >= [2,7] else ['unittest2'],
>>>>>>> 7ca41a88
      )<|MERGE_RESOLUTION|>--- conflicted
+++ resolved
@@ -2,8 +2,6 @@
 import sys
 from sys import version_info
 from setuptools import setup, find_packages
-
-from furl import __version__ as VERSION 
 
 if sys.argv[-1] == 'publish':
     '''
@@ -16,11 +14,7 @@
     'Information and documentation at https://github.com/gruns/furl.')
 
 setup(name='furl',
-<<<<<<< HEAD
-      version=VERSION,
-=======
       version='0.3.7',  # Keep synchronized with furl/__init__.py.
->>>>>>> 7ca41a88
       author='Arthur Grunseid',
       author_email='grunseid@gmail.com',
       url='https://github.com/gruns/furl',
@@ -40,12 +34,5 @@
                    ],
       install_requires=['orderedmultidict >= 0.7.1'],
       test_suite='tests',
-<<<<<<< HEAD
-      tests_require=(
-          [] if version_info[0] >= 2 and
-          version_info[1] >= 7 else
-          ['unittest2']),
-=======
       tests_require=[] if version_info[0:2] >= [2,7] else ['unittest2'],
->>>>>>> 7ca41a88
       )