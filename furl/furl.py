--- conflicted
+++ resolved
@@ -108,12 +108,7 @@
         """
         if not path:
             segments = []
-<<<<<<< HEAD
-        # String interface.
-        elif hasattr(path, 'split') and callable(path.split):
-=======
         elif callable_attr(path, 'split'):  # String interface.
->>>>>>> 7ca41a88
             segments = self._segments_from_path(path)
         else:  # List interface.
             segments = path
@@ -137,12 +132,7 @@
         Returns: <self>.
         """
         newsegments = path  # List interface.
-<<<<<<< HEAD
-        # String interface.
-        if hasattr(path, 'split') and callable(path.split):
-=======
         if callable_attr(path, 'split'):  # String interface.
->>>>>>> 7ca41a88
             newsegments = self._segments_from_path(path)
 
         # Preserve the opening '/' if one exists already (self.segments
@@ -197,16 +187,9 @@
         Raises: AttributeError if _force_absolute(self) returns True.
         """
         if self._force_absolute(self):
-<<<<<<< HEAD
-            s = ('Path.isabsolute is True and read-only for URLs with a '
-                 'netloc (a username, password, host, and/or port). A URL '
-                 'path must start with a "/" to separate itself from a '
-                 'netloc.')
-=======
             s = ('Path.isabsolute is True and read-only for URLs with a netloc'
                  ' (a username, password, host, and/or port). A URL path must '
                  "start with a '/' to separate itself from a netloc.")
->>>>>>> 7ca41a88
             raise AttributeError(s)
         self._isabsolute = isabsolute
 
@@ -218,12 +201,7 @@
         trailing '/' of the path.
         """
         return (self.segments == [] or
-<<<<<<< HEAD
-                (self.segments and
-                 self.segments[-1] == ''))
-=======
                 (self.segments and self.segments[-1] == ''))
->>>>>>> 7ca41a88
 
     @property
     def isfile(self):
@@ -260,20 +238,10 @@
         if self.strict:
             for segment in segments:
                 if not is_valid_encoded_path_segment(segment):
-<<<<<<< HEAD
-                    warnstr = (
-                        ("Improperly encoded path string received: '%s'. "
-                         "Proceeding, but did you mean '%s'?") %
-                        (path,
-                         self._path_from_segments(segments, quoted=True))
-                    )
-                    warnings.warn(warnstr, UserWarning)
-=======
                     s = ("Improperly encoded path string received: '%s'. "
                          "Proceeding, but did you mean '%s'?" %
                          (path, self._path_from_segments(segments, True)))
                     warnings.warn(s, UserWarning)
->>>>>>> 7ca41a88
                     break
         return map(urllib.unquote, segments)
 
@@ -322,13 +290,8 @@
     def pathstr(self):
         """This method is deprecated. Use str(furl.path) instead."""
         s = ('furl.pathstr is deprecated. Use str(furl.path) instead. There '
-<<<<<<< HEAD
-             'should be one, and preferably only one, obvious way to '
-             'serialize a Path object to a string.')
-=======
              'should be one, and preferably only one, obvious way to serialize'
              ' a Path object to a string.')
->>>>>>> 7ca41a88
         warnings.warn(s, DeprecationWarning)
         return str(self._path)
 
@@ -548,17 +511,11 @@
         """
         pairs = []
         for key, value in self.params.iterallitems():
-<<<<<<< HEAD
-            pair = '='.join(
-                (urllib.quote_plus(str(key), self.SAFE_KEY_CHARS),
-                 urllib.quote_plus(str(value), self.SAFE_VALUE_CHARS)))
-=======
             quoted_key = urllib.quote_plus(str(key), self.SAFE_KEY_CHARS)
             quoted_value = urllib.quote_plus(str(value), self.SAFE_VALUE_CHARS)
             pair = '='.join([quoted_key, quoted_value])
             if value is None:  # Example: http://sprop.su/?param
                 pair = quoted_key
->>>>>>> 7ca41a88
             pairs.append(pair)
         return delimeter.join(pairs)
 
@@ -611,36 +568,11 @@
             items = list(items.items())
         # Encoded query string. i.e. 'a=1&b=2&c=3'
         elif isinstance(items, basestring):
-<<<<<<< HEAD
-            # Raise a warning if self.strict is True and the user
-            # provided an improperly encoded query string.
-            if self.strict:
-                pairstrs = [s2 for s1 in items.split('&')
-                            for s2 in s1.split(';')]
-                pairs = map(lambda item: item.split('=', 1), pairstrs)
-                pairs = map(lambda p: (p[0], '') if len(p) == 1
-                            else (p[0], p[1]), pairs)
-                for key, value in pairs:
-                    if any([not is_valid_encoded_query_key(key) or
-                            not is_valid_encoded_query_value(value)]):
-                        warnstr = (
-                            ("Improperly encoded query string received: '%s'. "
-                             "Proceeding, but did you mean '%s'?") %
-                            (items, urllib.urlencode(pairs)))
-                        warnings.warn(warnstr, UserWarning)
-                        break
-
-            # Keys and values will be unquoted from the query string.
-            items = urlparse.parse_qsl(items, keep_blank_values=True)
-=======
             items = self._extract_items_from_querystr(items)
->>>>>>> 7ca41a88
         # Default to list of key:value items interface. i.e. [('a','1'),
         # ('b','2')]
         else:
             items = list(items)
-<<<<<<< HEAD
-=======
 
         return items
 
@@ -659,7 +591,6 @@
                          (querystr, urllib.urlencode(pairs)))
                     warnings.warn(s, UserWarning)
                     break
->>>>>>> 7ca41a88
 
         items = []
         parsed_items = urlparse.parse_qsl(querystr, keep_blank_values=True)
@@ -690,13 +621,8 @@
     def querystr(self):
         """This method is deprecated. Use str(furl.query) instead."""
         s = ('furl.querystr is deprecated. Use str(furl.query) instead. There '
-<<<<<<< HEAD
-             'should be one, and preferably only one, obvious way to '
-             'serialize a Query object to a string.')
-=======
              'should be one, and preferably only one, obvious way to serialize'
              ' a Query object to a string.')
->>>>>>> 7ca41a88
         warnings.warn(s, DeprecationWarning)
         return str(self._query)
 
@@ -900,11 +826,7 @@
         FragmentCompositionInterface.__init__(self, strict=strict)
         self.strict = strict
 
-<<<<<<< HEAD
-        self.load(str(url))  # Raises ValueError on invalid url.
-=======
         self.load(url)  # Raises ValueError on invalid url.
->>>>>>> 7ca41a88
 
     def load(self, url):
         """
@@ -927,11 +849,7 @@
         tokens = urlsplit(url)
 
         self.netloc = tokens.netloc  # Raises ValueError in Python 2.7+.
-<<<<<<< HEAD
-        self.scheme = tokens.scheme.lower() or None
-=======
         self.scheme = tokens.scheme
->>>>>>> 7ca41a88
         if not self.port:
             self._port = DEFAULT_PORTS.get(self.scheme)
         self.path.load(tokens.path)
@@ -1080,19 +998,11 @@
         <query_params> were provided.
         """
         if args is not _absent and query_params is not _absent:
-<<<<<<< HEAD
-            warnstr = ('Both <args> and <query_params> provided to '
-                       'furl.add(). <args> is a shortcut for <query_params>, '
-                       'not to be used with <query_params>. See furl.add() '
-                       'documentation for more details.')
-            warnings.warn(warnstr, UserWarning)
-=======
             s = ('Both <args> and <query_params> provided to furl.add(). '
                  '<args> is a shortcut for <query_params>, not to be used '
                  'with <query_params>. See furl.add() documentation for more '
                  'details.')
             warnings.warn(s, UserWarning)
->>>>>>> 7ca41a88
 
         if path is not _absent:
             self.path.add(path)
@@ -1164,21 +1074,12 @@
             <fragment_args>, and/or <fragment_separator>) are provided.
         Returns: <self>.
         """
-<<<<<<< HEAD
-        if all([netloc is not _absent and
-                (host is not _absent or port is not _absent)]):
-            warnstr = ('Possible parameter overlap: <netloc> and <host> '
-                       'and/or <port> provided. See furl.set() documentation '
-                       'for more details.')
-            warnings.warn(warnstr, UserWarning)
-=======
         if (netloc is not _absent and
             (host is not _absent or port is not _absent)):
             s = ('Possible parameter overlap: <netloc> and <host> and/or '
                  '<port> provided. See furl.set() documentation for more '
                  'details.')
             warnings.warn(s, UserWarning)
->>>>>>> 7ca41a88
         if ((args is not _absent and query is not _absent) or
             (query is not _absent and query_params is not _absent) or
                 (args is not _absent and query_params is not _absent)):
@@ -1297,11 +1198,9 @@
         return self.url == other.url
 
     def __setattr__(self, attr, value):
-        if all([not PathCompositionInterface.__setattr__(self, attr, value),
-                not QueryCompositionInterface.__setattr__(self, attr, value),
-                not FragmentCompositionInterface.__setattr__(self,
-                                                             attr,
-                                                             value)]):
+        if (not PathCompositionInterface.__setattr__(self, attr, value) and
+            not QueryCompositionInterface.__setattr__(self, attr, value) and
+            not FragmentCompositionInterface.__setattr__(self, attr, value)):
             object.__setattr__(self, attr, value)
 
     def __str__(self):
@@ -1328,25 +1227,6 @@
     def __repr__(self):
         return "%s('%s')" % (self.__class__.__name__, str(self))
 
-<<<<<<< HEAD
-"""
-urlparse.urlsplit() and urlparse.urljoin() don't separate the query
-string from the path for schemes not in the list urlparse.uses_query,
-but furl should support proper parsing of query strings and paths for
-all schemes users may use.
-
-As a workaround, use 'http' (a scheme in urlparse.uses_query) for the
-purposes of urlparse.urlsplit() and urlparse.urljoin(), but then revert
-back to the original scheme provided once urlsplit() or urljoin() has
-completed.
-
-_get_scheme() and _change_scheme() are helper methods for getting and
-setting the scheme of URL strings. Used to change the scheme to 'http'
-and back again.
-"""
-
-=======
->>>>>>> 7ca41a88
 
 def _get_scheme(url):
     scheme = None
@@ -1356,7 +1236,6 @@
     if beforeColon in COLON_SEPARATED_SCHEMES:
         return beforeColon
     return url[:max(0, url.find('://'))] or None
-
 
 
 def _set_scheme(url, newscheme):
@@ -1377,25 +1256,6 @@
         url = ''.join([newscheme, newseparator, remainder])
     return url
 
-<<<<<<< HEAD
-
-def urljoin(base, url):
-    """
-    Parameters:
-      base: Base URL to join with <url>.
-      url: Relative or absolute URL to join with <base>.
-
-    Returns: The resultant URL from joining <base> and <url>.
-    """
-    base_scheme, url_scheme = _get_scheme(base), _get_scheme(url)
-    httpbase = _set_scheme(base, 'http')
-    joined = urlparse.urljoin(httpbase, url)
-    if not url_scheme:
-        joined = _set_scheme(joined, base_scheme)
-    return joined
-=======
->>>>>>> 7ca41a88
-
 
 def urlsplit(url):
     """
@@ -1425,8 +1285,6 @@
     return urlparse.SplitResult(*_change_urltoks_scheme(toks, original_scheme))
 
 
-<<<<<<< HEAD
-=======
 def urljoin(base, url):
     """
     Parameters:
@@ -1443,7 +1301,6 @@
     return joined
 
 
->>>>>>> 7ca41a88
 def join_path_segments(*args):
     """
     Join multiple lists of path segments together, intelligently
@@ -1572,24 +1429,15 @@
 #
 VALID_ENCODED_PATH_SEGMENT_REGEX = re.compile(
     r'^([\w\-\.\~\:\@\!\$\&\'\(\)\*\+\,\;\=]|(\%[\da-fA-F][\da-fA-F]))*$')
-
-
 def is_valid_encoded_path_segment(segment):
-    """Simple REGEX chack for a valid path segment"""
     return bool(VALID_ENCODED_PATH_SEGMENT_REGEX.match(segment))
 
 VALID_ENCODED_QUERY_KEY_REGEX = re.compile(
     r'^([\w\-\.\~\:\@\!\$\&\'\(\)\*\+\,\;\/\?]|(\%[\da-fA-F][\da-fA-F]))*$')
-
-
 def is_valid_encoded_query_key(key):
-    """Simple REGEX check to validate query key"""
     return bool(VALID_ENCODED_QUERY_KEY_REGEX.match(key))
 
 VALID_ENCODED_QUERY_VALUE_REGEX = re.compile(
     r'^([\w\-\.\~\:\@\!\$\&\'\(\)\*\+\,\;\/\?\=]|(\%[\da-fA-F][\da-fA-F]))*$')
-
-
 def is_valid_encoded_query_value(value):
-    """Simple REGEX check to validate the query value"""
     return bool(VALID_ENCODED_QUERY_VALUE_REGEX.match(value))