--- conflicted
+++ resolved
@@ -1,22 +1,17 @@
-"""
-furl - URL manipulation made simple.
-
-  Arthur Grunseid
-  grunseid.com
-  grunseid@gmail.com
-
-License: Build Amazing Things (Unlicense)
-"""
+#
+# furl - URL manipulation made simple.
+#
+# Arthur Grunseid
+# grunseid.com
+# grunseid@gmail.com
+#
+# License: Build Amazing Things (Unlicense)
 
 __title__ = 'furl'
-<<<<<<< HEAD
-__version__ = '0.3.5'
-=======
 __version__ = '0.3.7'  # Keep synchronized with ../setup.py.
->>>>>>> 7ca41a88
 __author__ = 'Arthur Grunseid'
 __contact__ = 'grunseid@gmail.com'
 __license__ = 'Unlicense'
 __url__ = 'https://github.com/gruns/furl'
 
-from furl.furl import *+from .furl import *